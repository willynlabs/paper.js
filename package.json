{
  "name": "paper",
<<<<<<< HEAD
  "version": "0.9.23",
=======
  "version": "0.9.24",
>>>>>>> 7d82491c
  "description": "The Swiss Army Knife of Vector Graphics Scripting",
  "license": "MIT",
  "homepage": "http://paperjs.org",
  "repository": {
    "type": "git",
    "url": "git://github.com/paperjs/paper.js"
  },
  "contributors": [
    "Jürg Lehni <juerg@scratchdisk.com> (http://scratchdisk.com)",
    "Jonathan Puckey <jonathan@studiomoniker.com> (http://studiomoniker.com)"
  ],
  "main": "dist/paper-node.js",
  "browser": "dist/paper-full.js",
  "files": [
    "AUTHORS.md",
    "dist/",
    "examples/Node.js",
    "LICENSE.txt",
    "README.md"
  ],
  "engines": {
    "node": ">= 0.4.0"
  },
  "dependencies": {
    "jsdom": "~3.1.2",
    "request": "~2.53.0"
  },
  "optionalDependencies": {
    "canvas": "~1.2.1"
  },
  "devDependencies": {
<<<<<<< HEAD
    "uglify-js": "~2.4.23",
    "prepro": "~0.8.3"
=======
    "gulp": "^3.9.0",
    "gulp-qunit": "^1.2.1",
    "prepro": "~0.8.3",
    "qunitjs": "~1.15.0",
    "uglify-js": "~2.4.23"
>>>>>>> 7d82491c
  },
  "keywords": [
    "vector",
    "graphic",
    "graphics",
    "2d",
    "geometry",
    "bezier",
    "curve",
    "curves",
    "path",
    "paths",
    "canvas",
    "svg",
    "paper",
    "paper.js"
  ]
}<|MERGE_RESOLUTION|>--- conflicted
+++ resolved
@@ -1,10 +1,6 @@
 {
   "name": "paper",
-<<<<<<< HEAD
-  "version": "0.9.23",
-=======
   "version": "0.9.24",
->>>>>>> 7d82491c
   "description": "The Swiss Army Knife of Vector Graphics Scripting",
   "license": "MIT",
   "homepage": "http://paperjs.org",
@@ -36,16 +32,11 @@
     "canvas": "~1.2.1"
   },
   "devDependencies": {
-<<<<<<< HEAD
-    "uglify-js": "~2.4.23",
-    "prepro": "~0.8.3"
-=======
     "gulp": "^3.9.0",
     "gulp-qunit": "^1.2.1",
     "prepro": "~0.8.3",
     "qunitjs": "~1.15.0",
     "uglify-js": "~2.4.23"
->>>>>>> 7d82491c
   },
   "keywords": [
     "vector",
